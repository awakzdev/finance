--- conflicted
+++ resolved
@@ -1,5 +1,3 @@
-<<<<<<< HEAD
-=======
 <!DOCTYPE html>
 <html lang="en" dir="ltr">
 <head>
@@ -1372,5 +1370,4 @@
         }
     </script>
 </body>
-</html>
->>>>>>> 3f2c2498
+</html>